--- conflicted
+++ resolved
@@ -58,10 +58,6 @@
     # random dist for variable
     for var in image_vars:
         image_plot.live_variable = var.name
-<<<<<<< HEAD
-
-=======
->>>>>>> 85f30d0e
         image_plot.update()
 
         val = image_plot.source.data["image"][0]
